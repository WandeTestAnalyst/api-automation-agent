--- conflicted
+++ resolved
@@ -86,10 +86,7 @@
         # Use appropriate spec class based on are_models
         spec_class = ModelFileSpec if self.are_models else FileSpec
         file_specs = [spec_class(**file_spec) for file_spec in valid_files]
-<<<<<<< HEAD
-=======
         for file_spec in file_specs:
             if file_spec.path.startswith("/"):
                 file_spec.path = f".{file_spec.path}"
->>>>>>> e7bb8819
         return {"files": file_specs}