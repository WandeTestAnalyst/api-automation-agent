from src.processors.swagger import APIDefinitionMerger
from src.models import APIPath, APIVerb
import yaml


def test_merger_merge_two_differente_paths():
    merger = APIDefinitionMerger()

<<<<<<< HEAD
    sample_yaml_str = """openapi: 3.0.0
info:
  title: Test API
  version: '1.0'
paths:
  /path:
    get:
      description: path details
"""
=======
    sample_yaml_str = yaml.dump({"/api/v1/path": {"get": {"description": "path details"}}}, sort_keys=False)
>>>>>>> 9f3f279e

    parts_to_merge = [
        APIPath(path="/users/{id}", yaml=sample_yaml_str),
        APIPath(path="/users", yaml=sample_yaml_str),
        APIVerb(verb="GET", path="/users/{id}", root_path="/users", yaml=sample_yaml_str),
        APIVerb(verb="POST", path="/users", root_path="/users", yaml=sample_yaml_str),
    ]

    merged = merger.merge(parts_to_merge)

    assert len(merged) == 3

    merged_api_paths = [p for p in merged if isinstance(p, APIPath)]
    merged_api_verbs = [p for p in merged if isinstance(p, APIVerb)]

    assert len(merged_api_paths) == 1
    assert len(merged_api_verbs) == 2

    assert merged_api_paths[0].path == "/users"
    assert yaml.safe_load(merged_api_paths[0].yaml) == yaml.safe_load(sample_yaml_str)
    assert merged_api_paths[0].type == "path"

    assert merged_api_verbs[0].path == "/users/{id}"
    assert merged_api_verbs[0].verb == "GET"
    assert merged_api_verbs[0].root_path == "/users"
    assert yaml.safe_load(merged_api_verbs[0].yaml) == yaml.safe_load(sample_yaml_str)
    assert merged_api_verbs[0].type == "verb"

    assert merged_api_verbs[1].path == "/users"
    assert merged_api_verbs[1].verb == "POST"
    assert merged_api_verbs[1].root_path == "/users"
    assert yaml.safe_load(merged_api_verbs[1].yaml) == yaml.safe_load(sample_yaml_str)
    assert merged_api_verbs[1].type == "verb"


def test_merger_merge_two_equal_paths():
    merger = APIDefinitionMerger()

<<<<<<< HEAD
    sample_yaml_str = """openapi: 3.0.0
info:
  title: Test API
  version: '1.0'
paths:
  /users:
    get:
      description: user details
"""
=======
    sample_yaml_str = yaml.dump({"/api/v1/users": {"get": {"description": "user details"}}}, sort_keys=False)
>>>>>>> 9f3f279e

    parts_to_merge = [
        APIPath(path="/users", yaml=sample_yaml_str),
        APIPath(path="/users", yaml=sample_yaml_str),
        APIVerb(verb="GET", path="/users", root_path="/users", yaml=sample_yaml_str),
        APIVerb(verb="POST", path="/users", root_path="/users", yaml=sample_yaml_str),
    ]

    merged = merger.merge(parts_to_merge)

    assert len(merged) == 3

    merged_api_paths = [p for p in merged if isinstance(p, APIPath)]
    merged_api_verbs = [p for p in merged if isinstance(p, APIVerb)]

    assert len(merged_api_paths) == 1
    assert len(merged_api_verbs) == 2

    assert merged_api_paths[0].path == "/users"
    assert merged_api_verbs[0].path == "/users"
    assert merged_api_verbs[0].verb == "GET"
    assert merged_api_verbs[1].path == "/users"
    assert merged_api_verbs[1].verb == "POST"


def test_merger_merge_four_paths_into_two():
    merger = APIDefinitionMerger()

    sample_yaml_str = yaml.dump({"/api/v1/users": {"get": {"description": "user details"}}}, sort_keys=False)

    parts_to_merge = [
        APIPath(path="/users/{id}", yaml=sample_yaml_str),
        APIPath(path="/users", yaml=sample_yaml_str),
        APIVerb(verb="GET", path="/users/{id}", root_path="/users", yaml=sample_yaml_str),
        APIVerb(verb="POST", path="/users", root_path="/users", yaml=sample_yaml_str),
        APIPath(path="/orders/{id}", yaml=sample_yaml_str),
        APIPath(path="/orders", yaml=sample_yaml_str),
        APIVerb(verb="GET", path="/orders/{id}", root_path="/orders", yaml=sample_yaml_str),
        APIVerb(verb="POST", path="/orders", root_path="/orders", yaml=sample_yaml_str),
    ]

    merged = merger.merge(parts_to_merge)

    assert len(merged) == 6

    merged_api_paths = [p for p in merged if isinstance(p, APIPath)]
    merged_api_verbs = [p for p in merged if isinstance(p, APIVerb)]

    assert len(merged_api_paths) == 2
    assert len(merged_api_verbs) == 4

    assert merged_api_paths[0].path == "/users"
    assert merged_api_paths[1].path == "/orders"


def test_merger_yaml_content_preserved():
    merger = APIDefinitionMerger()

    path_users_details_yaml_str = yaml.dump(
        {"/api/v1/users/{id}": {"get": {"description": "user details"}}}, sort_keys=False
    )
    path_users_list_yaml_str = yaml.dump(
        {"/api/v1/users": {"post": {"description": "create user"}}}, sort_keys=False
    )
    verb_users_get_yaml_str = yaml.dump(
        {"/api/v1/users/{id}": {"get": {"description": "user details"}}}, sort_keys=False
    )
    verb_users_post_yaml_str = yaml.dump(
        {"/api/v1/users": {"post": {"description": "create user"}}}, sort_keys=False
    )

    parts_to_merge = [
        APIPath(path="/v1/users/{id}", yaml=path_users_details_yaml_str),
        APIPath(path="/v1/users", yaml=path_users_list_yaml_str),
        APIVerb(verb="GET", path="/v1/users/{id}", root_path="/v1/users", yaml=verb_users_get_yaml_str),
        APIVerb(verb="POST", path="/v1/users", root_path="/v1/users", yaml=verb_users_post_yaml_str),
    ]

    merged = merger.merge(parts_to_merge)

    assert len(merged) == 3

    merged_api_paths = sorted([p for p in merged if isinstance(p, APIPath)], key=lambda x: x.path)
    merged_api_verbs = sorted([p for p in merged if isinstance(p, APIVerb)], key=lambda x: (x.path, x.verb))

    assert len(merged_api_paths) == 1
    assert len(merged_api_verbs) == 2

    users_path_obj = merged_api_paths[0]
    users_path_yaml_content = yaml.safe_load(users_path_obj.yaml)

    assert "/api/v1/users/{id}" in users_path_yaml_content
    assert "/api/v1/users" in users_path_yaml_content
    assert len(users_path_yaml_content) == 2
    assert users_path_yaml_content["/api/v1/users/{id}"]["get"]["description"] == "user details"
    assert users_path_yaml_content["/api/v1/users"]["post"]["description"] == "create user"

    assert merged_api_verbs[0].path == "/v1/users"
    assert merged_api_verbs[0].verb == "POST"
    assert merged_api_verbs[0].root_path == "/v1/users"
    users_post_verb_yaml = yaml.safe_load(merged_api_verbs[0].yaml)
    assert users_post_verb_yaml["/api/v1/users"]["post"]["description"] == "create user"

    assert merged_api_verbs[1].path == "/v1/users/{id}"
    assert merged_api_verbs[1].verb == "GET"
    assert merged_api_verbs[1].root_path == "/v1/users"
    users_get_verb_yaml = yaml.safe_load(merged_api_verbs[1].yaml)
    assert users_get_verb_yaml["/api/v1/users/{id}"]["get"]["description"] == "user details"<|MERGE_RESOLUTION|>--- conflicted
+++ resolved
@@ -6,19 +6,7 @@
 def test_merger_merge_two_differente_paths():
     merger = APIDefinitionMerger()
 
-<<<<<<< HEAD
-    sample_yaml_str = """openapi: 3.0.0
-info:
-  title: Test API
-  version: '1.0'
-paths:
-  /path:
-    get:
-      description: path details
-"""
-=======
     sample_yaml_str = yaml.dump({"/api/v1/path": {"get": {"description": "path details"}}}, sort_keys=False)
->>>>>>> 9f3f279e
 
     parts_to_merge = [
         APIPath(path="/users/{id}", yaml=sample_yaml_str),
@@ -57,19 +45,8 @@
 def test_merger_merge_two_equal_paths():
     merger = APIDefinitionMerger()
 
-<<<<<<< HEAD
-    sample_yaml_str = """openapi: 3.0.0
-info:
-  title: Test API
-  version: '1.0'
-paths:
-  /users:
-    get:
-      description: user details
-"""
-=======
     sample_yaml_str = yaml.dump({"/api/v1/users": {"get": {"description": "user details"}}}, sort_keys=False)
->>>>>>> 9f3f279e
+
 
     parts_to_merge = [
         APIPath(path="/users", yaml=sample_yaml_str),
